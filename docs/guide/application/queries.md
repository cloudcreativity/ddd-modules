# Queries

A query is a message that indicates an intention to _read_ the state of the bounded context. It is a _request_ to
retrieve information from the bounded context. For example, "get the total number of attendees for an event",
"retrieve the details of a customer", "get the list of orders for a customer".

Query messages define the data contract for the information that is required to determine exactly what needs to be read
from the bounded context. They are dispatched to the _query bus_, and executed by _query handlers_.

## Query Messages

Query messages are defined by writing a class that implements the `Query` interface. The class should be named
according to the request it represents, and should contain properties that represent the scope of the data requested.
I.e. it defines the data contract for the request.

For example:

```php
namespace App\Modules\EventManagement\Application\UseCases\Queries\GetAttendeeTickets;

use CloudCreativity\Modules\Contracts\Application\Messages\Query;
use CloudCreativity\Modules\Contracts\Toolkit\Identifiers\Identifier;

final readonly class GetAttendeeTicketsQuery implements Query
{
    public function __construct(
        public Identifier $attendeeId,
    ) {
    }
}
```

## Query Handlers

A query handler is a class that is responsible for performing the request described by a query. It is a _use case_ in
the application layer of the bounded context. The query handler is responsible for validating the query, performing
the data collection, and returning the result.

Your query handler defines the use case - by type-hinting the query input and the result output. For example:

```php
namespace App\Modules\EventManagement\Application\UseCases\Queries\GetAttendeeTickets;

<<<<<<< HEAD
use App\Modules\EventManagement\Shared\ReadModels\AttendeeTicketsModel;
use CloudCreativity\Modules\Toolkit\Results\ResultInterface;

interface CancelAttendeeTicketHandlerInterface
{
    /**
     * Get the attendee tickets for the given attendee.
     *
     * @param GetAttendeeTicketsQuery $query
     * @return ResultInterface<AttendeeTicketsModel>
     */
    public function execute(GetAttendeeTicketsQuery $query): ResultInterface;
}
```

:::tip
Notice we've used a ["read model"](#read-models) here. That's intentional - and is explained later in this chapter.
:::

Then you can write the concrete implementation:

```php
namespace App\Modules\EventManagement\BoundedContext\Application\Queries\GetAttendeeTickets;

use App\Modules\EventManagement\BoundedContext\Infrastructure\Persistence\ReadModels\AttendeeTicketsRepositoryInterface;
=======
use App\Modules\EventManagement\Application\Ports\Driven\Persistence\ReadModels\V1\TicketModelRepository;
>>>>>>> d706c23b
use CloudCreativity\Modules\Toolkit\Results\Result;
use VendorName\EventManagement\Shared\ReadModels\V1\TicketModel;

final readonly class GetAttendeeTicketsHandler
{
    public function __construct(
        private TicketModelRepository $repository,
    ) {
    }

<<<<<<< HEAD
    public function execute(GetAttendeeTicketsQuery $query): Result
=======
    /**
     * Execute the query.
     * 
     * @param GetAttendeeTicketsQuery $query
     * @return Result<list<TicketModel>>
     */
    public function handle(GetAttendeeTicketsQuery $query): Result
>>>>>>> d706c23b
    {
        $models = $this->repository->findByAttendeeId($query->attendeeId);

        if (count($models) === 0) {
            return Result::failed('The provided attendee does not exist.');
        }

        return Result::ok($models);
    }
}
```

:::info
Notice we've used a ["read model"](#read-models) here. That's intentional - and is explained later in this chapter.
:::

As a reminder, queries must **never** alter the _state of the system_ - including never triggering any side effects
that alter the state. A query is a request to _read_ the state, and a command should be used to _change_ the state.

:::tip
You'll notice here that the example is very simple. The application layer hands off the request to the infrastructure
layer via a driven port, and returns the result. This is a common pattern for queries, as the logic is often very
simple.

There may be times when your query handlers need to do a lot more work. For instance, there is an example in the
[domain services chapter](../domain/services#query-handlers) that shows a query handler executing business logic and
returning a result representing the outcome of that logic.
:::

### Results

Just like commands, queries handlers return a result object - which contains the resulting data as its value.
See the [Results chapter for information on using this object.](../toolkit/results)

Unlike command results, query results can contain complex data structures as their return value. It is best to define
these data structures - which is why our recommended pattern is to return [read models.](#read-models)

## Query Bus

To allow the _outside world_ to execute queries, our bounded context must expose a _query bus_ as a driving port.
Although there is a _generic_ query bus interface, our bounded context needs to expose its _specific_ query bus.

We do this by defining an interface in our application's driving ports:

```php
namespace App\Modules\EventManagement\Application\Ports\Driving\QueryBus;

use CloudCreativity\Modules\Contracts\Application\Ports\Driving\Queries\QueryDispatcher;

interface QueryBus extends QueryDispatcher
{
}
```

And then our adapter (the concrete implementation of the port) is as follows:

```php
namespace App\Modules\EventManagement\Application\Adapters\QueryBus;

use App\Modules\EventManagement\Application\Ports\Driving\QueryBus\QueryBus;
use CloudCreativity\Modules\Application\Bus\QueryDispatcher;

final class EventManagementQueryBus extends QueryDispatcher implements
    QueryBus
{
}
```

### Creating a Query Bus

The query dispatcher class that your adapter extended (in the above example) allows you to build a query bus specific to
your domain. You do this by:

1. Binding query handler factories into the query dispatcher; and
2. Binding factories for any middleware used by your bounded context; and
3. Optionally, attaching middleware that runs for all queries dispatched through the query bus.

Factories must always be _lazy_, so that the cost of instantiating command handlers or middleware only occurs if the
handler or middleware are actually being used.

For example:

```php
namespace App\Modules\EventManagement\Application\Adapters\QueryBus;

use App\Modules\EventManagement\Application\UseCases\Queries\{
    GetAttendeeTickets\GetAttendeeTicketsQuery,
    GetAttendeeTickets\GetAttendeeTicketsHandler,
};
use App\Modules\EventManagement\Application\Ports\Driving\QueryBus\QueryBus;
use App\Modules\EventManagement\Application\Ports\Driven\DependencyInjection\ExternalDependencies;
use CloudCreativity\Modules\Application\Bus\QueryHandlerContainer;
use CloudCreativity\Modules\Application\Bus\Middleware\LogMessageDispatch;
use CloudCreativity\Modules\Toolkit\Pipeline\PipeContainer;

final class QueryBusAdapterProvider
{
    public function __construct(
        private readonly ExternalDependencies $dependencies,
    ) {
    }

    public function getQueryBus(): QueryBus
    {
        $bus = new EventManagementQueryBus(
            handlers: $handlers = new QueryHandlerContainer(),
            middleware: $middleware = new PipeContainer(),
        );

        /** Bind queries to handler factories */
        $handlers->bind(
            GetAttendeeTicketsQuery::class,
            fn() => new GetAttendeeTicketsHandler(
                $this->dependencies->getTicketModelRepository(),
            ),
        );

        /** Bind middleware factories */
        $middleware->bind(
            LogMessageDispatch::class,
            fn () => new LogMessageDispatch(
                $this->dependencies->getLogger(),
            ),
        );

        /** Attach middleware that runs for all queries */
        $bus->through([
            LogMessageDispatch::class,
        ]);

        return $bus;
    }
}
```

As the presentation and delivery layer is the user of the driving ports, we can now bind the port and its adapter into a
service container. For example, in Laravel:

```php
namespace App\Providers;

use App\Modules\EventManagement\Application\{
    Adapters\QueryBus\QueryBusAdapterProvider,
    Ports\Driving\QueryBus\QueryBus,
};
use Illuminate\Contracts\Container\Container;
use Illuminate\Support\ServiceProvider;

final class EventManagementServiceProvider extends ServiceProvider
{
    public function register(): void
    {
        $this->app->bind(
            QueryBus::class,
            static function (Container $app)  {
                $provider = $app->make(QueryBusAdapterProvider::class);
                return $provider->getQueryBus();
            },
        );
    }
}
```

### Dispatching Queries

You can now dispatch query messages to your bounded context from the _outside world_. For example, if we were using
a single action controller to handle a HTTP request in a Laravel application, we might dispatch a query like this:

```php
namespace App\Http\Controllers\Api\Attendees;

use App\Modules\EventManagement\Application\{
    Ports\Driving\QueryBus\QueryBus,
    UsesCases\Queries\GetAttendeeTickets\GetAttendeeTicketsQuery,
};
use App\Http\Resources\Attendees\TicketsResource;
use CloudCreativity\Modules\Toolkit\Identifiers\IntegerId;
use CloudCreativity\Modules\Contracts\Toolkit\Result\Result;
use Illuminate\Validation\Rule;
use VendorName\EventManagement\Shared\ReadModels\V1\TicketModel;

class TicketsController extends Controller
{
    public function __invoke(
        QueryBus $bus,
        string $attendeeId,
    ): TicketsResource {
        $query = new GetAttendeeTicketsQuery(
            attendeeId: new IntegerId((int) $attendeeId),
        );

        /** @var Result<list<TicketModel>> $result */
        $result = $bus->dispatch($query);

        return new TicketsResource($result->value());
    }
}
```

:::tip
Here you can see that the event management bounded context is entirely [encapsulated.](../concepts/encapsulation)
The outside world uses the combination of the query message, with the driving port it needs to dispatch the message.
Everything else - how your bounded context processes and responds to the query - is hidden as an _internal
implementation detail_ of your domain.
:::

## Read Models

Read models are a way of describing the data that is returned from a query. They are a _model_ of data that
represents some current state of the bounded context. They are _read-only_ i.e. follow the immutability principle.

For example, our model returned by our "get attendee tickets" query might look like this:

```php
namespace VendorName\EventManagement\Shared\ReadModels\V1;

use CloudCreativity\Modules\Contracts\Toolkit\Identifiers\Identifier;

final readonly class TicketModel
{
    /**
     * TicketModel constructor.
     *
     * @param Identifier $id
     * @param Identifier $attendeeId
     * @param list<ActivitiesModel> $attending
     */
    public function __construct(
        public Identifier $id,
        public Identifier $attendeeId,
        public array $attending,
    ) {
    }
}
```

A read model can contain other models, and also value objects and enums. Collectively they are all _read-only_
so can be freely passed around without fear of the data being altered.

One thing to note here is that the ticket model is different from the ticket entity that exists in the domain. In the
domain layer the ticket entity is part of the attendee aggregate root, so does not need an attendee id property.

This is not unusual - and in fact, it is actually good design to have different data structures for read and write
operations. This gives a clear separation of concerns.

Aggregate roots and entities represent the data structure that is required to determine _if_ the state of the domain can
be
changed, and _what_ to change it to - plus what domain events should be emitted as a result. In our example domain, the
attendee aggregate root controls changes to its tickets - therefore the tickets are always contained within the attendee
aggregate root.

Read models represent the answer to a question posed by a query, and are structured in a way that we can understand the
state of the domain. In our example, it makes sense for tickets to be retrieved independently of the attendee - e.g. if
we wanted to display a list of all tickets. The ticket model can therefore exist in isolation, and can be linked to the
attendee via an attendee identifier property.

:::info
This is one of the big advantages of using the Command Query Responsibility Separation (CQRS) pattern. It allows you
to structure the data required for write operations (commands) in a completely separate way to the data required to
represent the current state of the system in response to read operations (queries). Each is modelled for their specific
purpose.

When you start writing a bounded context, you may find these data structures are very similar. However, it is inevitable
that as your domain scales, the data structures required for read and write operations will diverge. Sometimes
significantly. This is why it is important to start with a clear separation of concerns from the beginning.
:::

### Versioning

Read models may be consumed by other bounded contexts. For example, by a client that returns the read model it receives
by calling your bounded context's microservice.

This mean you cannot make breaking changes to the data contract without updating every single consumer to use the new
contract.

In large systems, this can be a significant challenge. To mitigate this, you can version your read models. This
allows you to introduce breaking changes to the data contract, while still supporting older versions. For
example, our read models could be in `ReadModels\V1` and `ReadModels\V2` namespaces.

This allows you to introduce a new version of the model, while retaining the model name. Retaining the model name is
important because it is an expression of your domain, using the ubiquitous language of your bounded context. If you do
not version your read models, you'll be forced to rename the model just to introduce a new data contract. Whereas
the priority should be to keep the language of the domain.

This means that when you introduce a new version of the model, the originating bounded context can define both v1 and v2
queries, which return the specific version of the model. You can then introduce a new versioned API endpoint and add
this version to your client interface in your consumer package. Over time you can migrate all consumers to the new
version, and then remove the old version.

## Middleware

Our query bus implementation gives you complete control over how to compose the handling of your queries, via
middleware. Middleware is a powerful way to add cross-cutting concerns to your command handling, such as logging.

Middleware can be added either to the query bus (so it runs for every query) or to individual query handlers.

To apply middleware to the query bus, you can use the `through()` method on the bus - as shown in the example above.
Middleware is executed in the order it is added to the bus.

To apply middleware to a specific query handler, the handler must implement the `DispatchThroughMiddleware` interface.
The `middleware()` method should then return an array of middleware to run, in the order they should be executed.
Handler middleware are always executed _after_ the bus middleware.

This package provides several useful middleware, which are described below. Additionally, you can write your own
middleware to suit your specific needs.

### Setup and Teardown

If you need to do any setup and/or teardown work around dispatching a query, use our `SetupAndTeardown` or
`TeardownAfterDispatch` middleware. These are described [here in the Commands chapter.](./commands#setup-and-teardown)
Their use is identical for queries.

### Logging

Use our `LogMessageDispatch` middleware to log the dispatch of a query, and the result. The middleware takes a
[PSR Logger](https://php-fig.org/psr/psr-3/).

```php
use CloudCreativity\Modules\Application\Bus\Middleware\LogMessageDispatch;

$middleware->bind(
    LogMessageDispatch::class,
    fn (): LogMessageDispatch => new LogMessageDispatch(
        $this->dependencies->getLogger(),
    ),
);
```

The use of this middleware is identical to that described in the [Commands chapter.](./commands#logging)
See those instructions for more information, such as configuring the log levels.

Additionally, if you need to customise the context that is logged for a query then implement the
`ContextProvider` interface on your query message. See the example in the [Commands chapter.](./commands#logging)

### Writing Middleware

You can write your own middleware to suit your specific needs. Middleware is a simple invokable class, with the
following signature:

```php
namespace App\Modules\EventManagement\Application\Adapters\Middleware;

use Closure;
use CloudCreativity\Modules\Contracts\Application\Bus\QueryMiddleware;
use CloudCreativity\Modules\Contracts\Application\Messages\Query;
use CloudCreativity\Modules\Contracts\Toolkit\Result\Result;

final class MyMiddleware implements QueryMiddleware
{
    /**
     * Execute the middleware.
     *
     * @param Query $query
     * @param Closure(Query): Result<mixed> $next
     * @return Result<mixed>
     */
    public function __invoke(
        Query $query,
        Closure $next,
    ): Result
    {
        // code here executes before the handler

        $result = $next($command);

        // code here executes after the handler

        return $result;
    }
}
```

:::tip
If you're writing middleware that is only meant to be used for a specific query, do not implement the
`QueryMiddleware` interface. Instead, use the same signature but change the type-hint for the query to the query
class your middleware is designed to be used with.
:::

If you want to write middleware that can be used with both commands and queries, implement the `BusMiddleware` interface
instead:

```php
namespace App\Modules\EventManagement\Application\Adapters\Middleware;

use Closure;
use CloudCreativity\Modules\Contracts\Application\Bus\BusMiddleware;
use CloudCreativity\Modules\Contracts\Application\Messages\Command;
use CloudCreativity\Modules\Contracts\Application\Messages\Query;
use CloudCreativity\Modules\Contracts\Toolkit\Result\Result;

class MyBusMiddleware implements BusMiddleware
{
    /**
     * Handle the command or query.
     *
     * @param Command|Query $message
     * @param Closure(Command|Query): Result<mixed> $next
     * @return Result<mixed>
     */
    public function __invoke(
        Command|Query $message, 
        Closure $next,
    ): Result
    {
        // code here executes before the handler

        $result = $next($command);

        // code here executes after the handler

        return $result;
    }
}
```<|MERGE_RESOLUTION|>--- conflicted
+++ resolved
@@ -41,35 +41,7 @@
 ```php
 namespace App\Modules\EventManagement\Application\UseCases\Queries\GetAttendeeTickets;
 
-<<<<<<< HEAD
-use App\Modules\EventManagement\Shared\ReadModels\AttendeeTicketsModel;
-use CloudCreativity\Modules\Toolkit\Results\ResultInterface;
-
-interface CancelAttendeeTicketHandlerInterface
-{
-    /**
-     * Get the attendee tickets for the given attendee.
-     *
-     * @param GetAttendeeTicketsQuery $query
-     * @return ResultInterface<AttendeeTicketsModel>
-     */
-    public function execute(GetAttendeeTicketsQuery $query): ResultInterface;
-}
-```
-
-:::tip
-Notice we've used a ["read model"](#read-models) here. That's intentional - and is explained later in this chapter.
-:::
-
-Then you can write the concrete implementation:
-
-```php
-namespace App\Modules\EventManagement\BoundedContext\Application\Queries\GetAttendeeTickets;
-
-use App\Modules\EventManagement\BoundedContext\Infrastructure\Persistence\ReadModels\AttendeeTicketsRepositoryInterface;
-=======
 use App\Modules\EventManagement\Application\Ports\Driven\Persistence\ReadModels\V1\TicketModelRepository;
->>>>>>> d706c23b
 use CloudCreativity\Modules\Toolkit\Results\Result;
 use VendorName\EventManagement\Shared\ReadModels\V1\TicketModel;
 
@@ -80,9 +52,6 @@
     ) {
     }
 
-<<<<<<< HEAD
-    public function execute(GetAttendeeTicketsQuery $query): Result
-=======
     /**
      * Execute the query.
      * 
@@ -90,7 +59,6 @@
      * @return Result<list<TicketModel>>
      */
     public function handle(GetAttendeeTicketsQuery $query): Result
->>>>>>> d706c23b
     {
         $models = $this->repository->findByAttendeeId($query->attendeeId);
 

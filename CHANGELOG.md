--- conflicted
+++ resolved
@@ -5,7 +5,6 @@
 
 ## Unreleased
 
-<<<<<<< HEAD
 ### Added
 
 - The `FailedResultException` now implements the `ContextProviderInterface` to get log context from the exception's
@@ -15,7 +14,7 @@
 
 - **BREAKING** the `ResultContext` and `ObjectContext` helper classes have been moved to the `Toolkit\Loggable`
   namespace.
-=======
+
 ## [1.2.0] - 2024-04-05
 
 ### Added
@@ -34,7 +33,6 @@
 - The following integration event middleware are deprecated and will be removed in 2.0:
     - `LogInboundIntegrationEvent`: use `LogInboundEvent` instead.
     - `LogOutboundIntegrationEvent`: use `LogOutboundEvent` instead.
->>>>>>> fa952a2d
 
 ## [1.1.0] - 2024-03-14
 
